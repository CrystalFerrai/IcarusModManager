--- conflicted
+++ resolved
@@ -34,33 +34,6 @@
 	/// Modifies a cooked actor UAsset, adding a list of components (by name) to it
 	/// </summary>
 	internal static class ActorIntegrator
-<<<<<<< HEAD
-    {
-        private static readonly Export sRefTemplate;
-        private static readonly Export sRefSCSNode;
-
-        static ActorIntegrator()
-        {
-            // To generate a template file without separate uexp, set these in DefaultEngine.ini
-            //
-            // [Core.System]
-            // UseSeperateBulkDataFiles=False
-            // 
-            // [/Script/Engine.StreamingSettings]
-            // s.EventDrivenLoaderEnabled=False
-
-            UAsset asset = new(EngineVersion.VER_UE4_27);
-
-            using (MemoryStream stream = new(Properties.Resources.ActorTemplate))
-            using (AssetBinaryReader reader = new(stream, asset))
-            {
-                asset.Read(reader);
-            }
-
-            sRefTemplate = asset.Exports[2];
-            sRefSCSNode = asset.Exports[5];
-        }
-=======
 	{
 		private static readonly Export sRefTemplate;
 		private static readonly Export sRefSCSNode;
@@ -86,167 +59,17 @@
 			sRefTemplate = asset.Exports[2];
 			sRefSCSNode = asset.Exports[5];
 		}
->>>>>>> 389b4f2e
 
 		/// <summary>
 		/// Performs an integration
 		/// </summary>
-<<<<<<< HEAD
 		/// <param name="asset">The actor to modify</param>
 		/// <param name="newComponents">A list of asset paths of actor components to add to the actor</param>
 		/// <returns>The actor asset with the components added</returns>
 		public static void Integrate(UAsset asset, params string[] newComponents)
-        {
-            if (newComponents == null) throw new ArgumentNullException(nameof(newComponents));
-            if (newComponents.Length == 0) throw new ArgumentException("Must pass at least one component", nameof(newComponents));
-
-            int scsLocation = -1;
-            int classLocation = -1;
-            int defaultObjectLocation = -1;
-            int scsNodeOffset = 0;
-            for (int i = 0; i < asset.Exports.Count; i++)
-            {
-                Export baseUs = asset.Exports[i];
-                if (baseUs is NormalExport)
-                {
-                    switch (baseUs.ClassIndex.IsImport() ? baseUs.ClassIndex.ToImport(asset).ObjectName.Value.Value : string.Empty)
-                    {
-                        case "SimpleConstructionScript":
-                            scsLocation = i;
-                            break;
-                        case "BlueprintGeneratedClass":
-                            classLocation = i;
-                            break;
-                        case "SCS_Node":
-                            scsNodeOffset++;
-                            break;
-                    }
-                    if (baseUs.ObjectFlags.HasFlag(EObjectFlags.RF_ClassDefaultObject)) defaultObjectLocation = i;
-                }
-            }
-            if (scsLocation < 0) throw new FormatException("Unable to find SimpleConstructionScript");
-            if (classLocation < 0) throw new FormatException("Unable to find BlueprintGeneratedClass");
-            if (defaultObjectLocation < 0) throw new FormatException("Unable to find class default object");
-
-            FName coreUObjectName = new(asset, "/Script/CoreUObject");
-
-            int scsNodeLink = asset.SearchForImport(coreUObjectName, new FName(asset, "Class"), new FName(asset, "SCS_Node"));
-            int scsNodeLink2 = asset.SearchForImport(new FName(asset, "/Script/Engine"), new FName(asset, "SCS_Node"), new FName(asset, "Default__SCS_Node"));
-
-            foreach (string componentPathRaw in newComponents)
-            {
-                Export refTemplateExport = (Export)sRefTemplate.Clone();
-                Export refSCSNodeExport = (Export)sRefSCSNode.Clone();
-
-                string componentPath = componentPathRaw;
-                string component = Path.GetFileNameWithoutExtension(componentPathRaw);
-                if (componentPathRaw.Contains('.'))
-                {
-                    string[] tData = componentPathRaw.Split(new char[] { '.' });
-                    componentPath = tData[0];
-                    component = tData[1].Remove(tData[1].Length - 2);
-                }
-
-                Import firstLink = new Import(new FName(asset, "/Script/CoreUObject"), new FName(asset, "Package"), FPackageIndex.FromRawIndex(0), new FName(asset, componentPath), false);
-                FPackageIndex bigFirstLink = asset.AddImport(firstLink);
-                Import newLink = new Import(new FName(asset, "/Script/Engine"), new FName(asset, "BlueprintGeneratedClass"), bigFirstLink, new FName(asset, component + "_C"), false);
-                FPackageIndex bigNewLink = asset.AddImport(newLink);
-                Import newLink2 = new Import(new FName(asset, componentPath), new FName(asset, component + "_C"), bigFirstLink, new FName(asset, "Default__" + component + "_C"), false);
-                FPackageIndex bigNewLink2 = asset.AddImport(newLink2);
-
-                refTemplateExport.ClassIndex = bigNewLink;
-                refTemplateExport.ObjectName = new FName(asset, component + "_GEN_VARIABLE");
-                refTemplateExport.TemplateIndex = bigNewLink2;
-
-                refSCSNodeExport.ClassIndex = FPackageIndex.FromRawIndex(scsNodeLink);
-                refSCSNodeExport.ObjectName = new FName(asset, "SCS_Node");
-                refSCSNodeExport.TemplateIndex = FPackageIndex.FromRawIndex(scsNodeLink2);
-
-                refTemplateExport.OuterIndex = FPackageIndex.FromRawIndex(classLocation + 1); // BlueprintGeneratedClass
-                refSCSNodeExport.OuterIndex = FPackageIndex.FromRawIndex(scsLocation + 1);
-
-                // Note that export links index from 1 instead of 0
-
-                // First we add the template export
-                NormalExport templateExport = refTemplateExport.ConvertToChildExport<NormalExport>();
-                templateExport.SerializationBeforeSerializationDependencies.Add(FPackageIndex.FromRawIndex(classLocation + 1));
-                templateExport.SerializationBeforeCreateDependencies.Add(bigNewLink);
-                templateExport.SerializationBeforeCreateDependencies.Add(bigNewLink2);
-                templateExport.CreateBeforeCreateDependencies.Add(FPackageIndex.FromRawIndex(classLocation + 1));
-                templateExport.Extras = new byte[4] { 0, 0, 0, 0 };
-                templateExport.Data = new List<PropertyData>();
-                asset.Exports.Add(templateExport);
-
-                NormalExport defaultObjectExport = (NormalExport)asset.Exports[defaultObjectLocation];
-                defaultObjectExport.SerializationBeforeSerializationDependencies.Add(FPackageIndex.FromRawIndex(asset.Exports.Count));
-
-                // Then the SCS_Node
-                NormalExport scsNodeExport = refSCSNodeExport.ConvertToChildExport<NormalExport>();
-                scsNodeExport.ObjectName = new FName(asset, "SCS_Node", ++scsNodeOffset);
-                scsNodeExport.Extras = new byte[4] { 0, 0, 0, 0 };
-                scsNodeExport.CreateBeforeSerializationDependencies.Add(bigNewLink);
-                scsNodeExport.CreateBeforeSerializationDependencies.Add(FPackageIndex.FromRawIndex(asset.Exports.Count));
-                scsNodeExport.SerializationBeforeCreateDependencies.Add(FPackageIndex.FromRawIndex(scsNodeLink));
-                scsNodeExport.SerializationBeforeCreateDependencies.Add(FPackageIndex.FromRawIndex(scsNodeLink2));
-                scsNodeExport.CreateBeforeCreateDependencies.Add(FPackageIndex.FromRawIndex(scsLocation + 1));
-                scsNodeExport.Data = new List<PropertyData>
-                {
-                    new ObjectPropertyData(new FName(asset, "ComponentClass"))
-                    {
-                        Value = bigNewLink
-                    },
-                    new ObjectPropertyData(new FName(asset, "ComponentTemplate"))
-                    {
-                        Value = FPackageIndex.FromRawIndex(asset.Exports.Count)
-                    },
-                    new StructPropertyData(new FName(asset, "VariableGuid"), new FName(asset, "Guid"))
-                    {
-                        Value = new List<PropertyData>
-                        {
-                            new GuidPropertyData(new FName(asset, "VariableGuid"))
-                            {
-                                Value = Guid.NewGuid()
-                            }
-                        }
-                    },
-                    new NamePropertyData(new FName(asset, "InternalVariableName"))
-                    {
-                        Value = new FName(asset, component)
-                    }
-                };
-                asset.Exports.Add(scsNodeExport);
-
-                // We update the BlueprintGeneratedClass data to include our new ActorComponent
-                FObjectProperty objectProp = new FObjectProperty()
-                {
-                    ArrayDim = EArrayDim.TArray,
-                    BlueprintReplicationCondition = UAssetAPI.FieldTypes.ELifetimeCondition.COND_None,
-                    ElementSize = 8,
-                    Flags = EObjectFlags.RF_Public | EObjectFlags.RF_LoadCompleted,
-                    Name = new FName(asset, component),
-                    PropertyClass = bigNewLink,
-                    PropertyFlags = EPropertyFlags.CPF_BlueprintVisible | EPropertyFlags.CPF_InstancedReference | EPropertyFlags.CPF_NonTransactional,
-                    RawValue = null,
-                    RepIndex = 0,
-                    RepNotifyFunc = new FName(asset, "None"),
-                    SerializedType = new FName(asset, "ObjectProperty")
-                };
-=======
-		/// <param name="actorData">A stream containing a serialized actor, including its exports</param>
-		/// <param name="newComponents">A list of asset paths of actor components to add to the actor</param>
-		/// <returns>The actor asset with the components added</returns>
-		public static UAsset Integrate(Stream actorData, params string[] newComponents)
 		{
 			if (newComponents == null) throw new ArgumentNullException(nameof(newComponents));
 			if (newComponents.Length == 0) throw new ArgumentException("Must pass at least one component", nameof(newComponents));
-
-			UAsset asset = new(IntegratorUtil.EngineVersion);
-			asset.UseSeparateBulkDataFiles = true;
-
-			using (AssetBinaryReader reader = new(actorData, asset))
-			{
-				asset.Read(reader);
-			}
 
 			int scsLocation = -1;
 			int classLocation = -1;
@@ -379,7 +202,6 @@
 					RepNotifyFunc = new FName(asset, "None"),
 					SerializedType = new FName(asset, "ObjectProperty")
 				};
->>>>>>> 389b4f2e
 				FProperty[] oldData = ((StructExport)asset.Exports[classLocation]).LoadedProperties;
 				FProperty[] newData = new FProperty[oldData.Length + 1];
 				Array.Copy(oldData, 0, newData, 0, oldData.Length);
@@ -388,35 +210,6 @@
 
 				// Here we update the SimpleConstructionScript so that the parser constructs our new ActorComponent
 				NormalExport scsExport = (NormalExport)asset.Exports[scsLocation];
-<<<<<<< HEAD
-                scsExport.CreateBeforeSerializationDependencies.Add(FPackageIndex.FromRawIndex(asset.Exports.Count));
-                defaultObjectExport.SerializationBeforeSerializationDependencies.Add(FPackageIndex.FromRawIndex(asset.Exports.Count));
-                for (int j = 0; j < scsExport.Data.Count; j++)
-                {
-                    PropertyData propData = scsExport.Data[j];
-                    if (propData is ArrayPropertyData)
-                    {
-                        switch (propData.Name.Value.Value)
-                        {
-                            case "AllNodes":
-                            case "RootNodes":
-                                PropertyData[] ourArr = ((ArrayPropertyData)propData).Value;
-                                int oldSize = ourArr.Length;
-                                Array.Resize(ref ourArr, oldSize + 1);
-                                refSCSNodeExport.ObjectName = new FName(asset, refSCSNodeExport.ObjectName.Value, oldSize + 2);
-                                ourArr[oldSize] = new ObjectPropertyData(propData.Name)
-                                {
-                                    Value = FPackageIndex.FromRawIndex(asset.Exports.Count) // the SCS_Node
-                                };
-                                ((ArrayPropertyData)propData).Value = ourArr;
-                                break;
-                        }
-                    }
-                }
-            }
-        }
-    }
-=======
 				scsExport.CreateBeforeSerializationDependencies.Add(FPackageIndex.FromRawIndex(asset.Exports.Count));
 				defaultObjectExport.SerializationBeforeSerializationDependencies.Add(FPackageIndex.FromRawIndex(asset.Exports.Count));
 				for (int j = 0; j < scsExport.Data.Count; j++)
@@ -442,9 +235,6 @@
 					}
 				}
 			}
-
-			return asset;
 		}
 	}
->>>>>>> 389b4f2e
 }